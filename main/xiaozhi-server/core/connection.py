import os
import json
import uuid
import time
import queue
import asyncio
import traceback

import threading
import websockets
from typing import Dict, Any

from core.kaiery.choose_utils import choose_system_prompt
from core.kaiery.user_profile import get_user_info
from plugins_func.loadplugins import auto_import_modules
from config.logger import setup_logging
from core.utils.dialogue import Message, Dialogue
from core.handle.textHandle import handleTextMessage
from core.utils.util import (
    get_string_no_punctuation_or_emoji,
    extract_json_from_string,
    get_ip_info,
)
from concurrent.futures import ThreadPoolExecutor, TimeoutError
from core.handle.sendAudioHandle import sendAudioMessage
from core.handle.receiveAudioHandle import handleAudioMessage
from core.handle.functionHandler import FunctionHandler
from plugins_func.register import Action, ActionResponse
from config.private_config import PrivateConfig
from core.auth import AuthMiddleware, AuthenticationError
from core.utils.auth_code_gen import AuthCodeGenerator
from core.mcp.manager import MCPManager

TAG = __name__

auto_import_modules("plugins_func.functions")


class TTSException(RuntimeError):
    pass


class ConnectionHandler:
    def __init__(
        self, config: Dict[str, Any], _vad, _asr, _llm, _tts, _memory, _intent
    ):
        self.config = config
        self.logger = setup_logging()
        self.auth = AuthMiddleware(config)

        self.websocket = None
        self.headers = None
        self.client_ip = None
        self.client_ip_info = {}
        self.session_id = None
        self.prompt = None
        self.welcome_msg = None

        # 客户端状态相关
        self.client_abort = False
        self.client_listen_mode = "auto"

        # 线程任务相关
        self.loop = asyncio.get_event_loop()
        self.stop_event = threading.Event()
        self.tts_queue = queue.Queue()
        self.audio_play_queue = queue.Queue()
        self.executor = ThreadPoolExecutor(max_workers=10)

        # 依赖的组件
        self.vad = _vad
        self.asr = _asr
        self.llm = _llm
        self.tts = _tts
        self.memory = _memory
        self.intent = _intent

        # vad相关变量
        self.client_audio_buffer = bytes()
        self.client_have_voice = False
        self.client_have_voice_last_time = 0.0
        self.client_no_voice_last_time = 0.0
        self.client_voice_stop = False

        # asr相关变量
        self.asr_audio = []
        self.asr_server_receive = True

        # llm相关变量
        self.llm_finish_task = False
        self.dialogue = Dialogue()

        # tts相关变量
        self.tts_first_text_index = -1
        self.tts_last_text_index = -1

        # iot相关变量
        self.iot_descriptors = {}
        self.func_handler = None

        self.cmd_exit = self.config["CMD_exit"]
        self.max_cmd_length = 0
        for cmd in self.cmd_exit:
            if len(cmd) > self.max_cmd_length:
                self.max_cmd_length = len(cmd)

        self.private_config = None
        self.auth_code_gen = AuthCodeGenerator.get_instance()
        self.is_device_verified = False  # 添加设备验证状态标志
        self.close_after_chat = False  # 是否在聊天结束后关闭连接
        self.use_function_call_mode = False
        if self.config["selected_module"]["Intent"] == "function_call":
            self.use_function_call_mode = True
<<<<<<< HEAD

        self.mcp_manager = MCPManager(self)
        self.err_reason = None  # fanz
        self.user_info_prompt = None  # fanz
=======
>>>>>>> 7c389a06

    async def handle_connection(self, ws):
        try:
            # 获取并验证headers
            self.headers = dict(ws.request.headers)
            # 获取客户端ip地址
            self.client_ip = ws.remote_address[0]
            self.logger.bind(tag=TAG).info(
                f"{self.client_ip} conn - Headers: {self.headers}"
            )

            # 进行认证
            await self.auth.authenticate(self.headers)
            device_id = self.headers.get("device-id", None)

            # 认证通过,继续处理
            self.websocket = ws
            self.session_id = str(uuid.uuid4())

            self.welcome_msg = self.config["xiaozhi"]
            self.welcome_msg["session_id"] = self.session_id
            await self.websocket.send(json.dumps(self.welcome_msg))
            # Load private configuration if device_id is provided
            bUsePrivateConfig = self.config.get("use_private_config", False)
            self.logger.bind(tag=TAG).info(
                f"bUsePrivateConfig: {bUsePrivateConfig}, device_id: {device_id}"
            )
            if bUsePrivateConfig and device_id:
                try:
                    self.private_config = PrivateConfig(
                        device_id, self.config, self.auth_code_gen
                    )
                    await self.private_config.load_or_create()
                    # 判断是否已经绑定
                    owner = self.private_config.get_owner()
                    self.is_device_verified = owner is not None

                    if self.is_device_verified:
                        await self.private_config.update_last_chat_time()

                    llm, tts = self.private_config.create_private_instances()
                    if all([llm, tts]):
                        self.llm = llm
                        self.tts = tts
                        self.logger.bind(tag=TAG).info(
                            f"Loaded private config and instances for device {device_id}"
                        )
                    else:
                        self.logger.bind(tag=TAG).error(
                            f"Failed to create instances for device {device_id}"
                        )
                        self.private_config = None
                except Exception as e:
                    self.logger.bind(tag=TAG).error(
                        f"Error initializing private config: {e}"
                    )
                    self.private_config = None
                    raise

            # 异步初始化
            self.executor.submit(self._initialize_components)
            # tts 消化线程
            self.tts_priority_thread = threading.Thread(
                target=self._tts_priority_thread, daemon=True
            )
            self.tts_priority_thread.start()

            # 音频播放 消化线程
            self.audio_play_priority_thread = threading.Thread(
                target=self._audio_play_priority_thread, daemon=True
            )
            self.audio_play_priority_thread.start()

            try:
                async for message in self.websocket:
                    await self._route_message(message)
            except websockets.exceptions.ConnectionClosed:
                self.logger.bind(tag=TAG).info("客户端断开连接")

        except AuthenticationError as e:
            self.logger.bind(tag=TAG).error(f"Authentication failed: {str(e)}")
            self.err_reason = f'Authentication failed: {str(e)}'
            return
        except Exception as e:
            stack_trace = traceback.format_exc()
            self.logger.bind(tag=TAG).error(f"Connection error: {str(e)}-{stack_trace}")
            return
        finally:
            await self._save_and_close(ws)

    async def _save_and_close(self, ws):
        """保存记忆并关闭连接"""
        try:
            await self.memory.save_memory(self.dialogue.dialogue)
        except Exception as e:
            self.logger.bind(tag=TAG).error(f"保存记忆失败: {e}")
        finally:
            await self.close(ws)

    async def _route_message(self, message):
        """消息路由"""
        if isinstance(message, str):
            await handleTextMessage(self, message)
        elif isinstance(message, bytes):
            await handleAudioMessage(self, message)

    def _initialize_components(self):
        # 根据token，选择系统提示词
        self.prompt = choose_system_prompt(self.config, self.headers)
        # self.prompt = self.config["prompt"] # 原代码
        if self.private_config:
            self.prompt = self.private_config.private_config.get("prompt", self.prompt)
        self.dialogue.put(Message(role="system", content=self.prompt))

        """加载插件"""
        self.func_handler = FunctionHandler(self)
        self.mcp_manager = MCPManager(self)
        """加载记忆"""
        device_id = self.headers.get("device-id", None)
        self.memory.init_memory(device_id, self.llm)

        """为意图识别设置LLM，优先使用专用LLM"""
        # 检查是否配置了专用的意图识别LLM
        intent_llm_name = self.config["Intent"]["intent_llm"]["llm"]

        # 记录开始初始化意图识别LLM的时间
        intent_llm_init_start = time.time()

<<<<<<< HEAD
        if not self.use_function_call_mode and intent_llm_name and intent_llm_name in self.config["LLM"]:
=======
        if (
            not self.use_function_call_mode
            and intent_llm_name
            and intent_llm_name in self.config["LLM"]
        ):
>>>>>>> 7c389a06
            # 如果配置了专用LLM，则创建独立的LLM实例
            from core.utils import llm as llm_utils

            intent_llm_config = self.config["LLM"][intent_llm_name]
            intent_llm_type = intent_llm_config.get("type", intent_llm_name)
            intent_llm = llm_utils.create_instance(intent_llm_type, intent_llm_config)
<<<<<<< HEAD
            self.logger.bind(tag=TAG).info(f"为意图识别创建了专用LLM: {intent_llm_name}, 类型: {intent_llm_type}")
=======
            self.logger.bind(tag=TAG).info(
                f"为意图识别创建了专用LLM: {intent_llm_name}, 类型: {intent_llm_type}"
            )
>>>>>>> 7c389a06

            self.intent.set_llm(intent_llm)
        else:
            # 否则使用主LLM
            self.intent.set_llm(self.llm)
<<<<<<< HEAD
            self.logger.bind(tag=TAG).info("意图识别使用主LLM")
=======
>>>>>>> 7c389a06

        # 记录意图识别LLM初始化耗时
        intent_llm_init_time = time.time() - intent_llm_init_start

        """加载位置信息"""
        self.client_ip_info = get_ip_info(self.client_ip)
        if self.client_ip_info is not None:
            self.logger.bind(tag=TAG).info(f"客户端位置: {self.client_ip_info}, {self.client_ip}")
            self.prompt = self.prompt + f"\n{self.client_ip_info}"
            self.dialogue.update_system_message(self.prompt)
        """加载用户信息"""
        self.user_info_prompt = get_user_info(self.headers)
        if self.user_info_prompt is not None:
            self.logger.bind(tag=TAG).info(f"用户信息: {self.user_info_prompt}")
            self.prompt = self.prompt + f"\n{self.user_info_prompt}"
            self.dialogue.update_system_message(self.prompt)

        """加载MCP工具"""
        asyncio.run_coroutine_threadsafe(
            self.mcp_manager.initialize_servers(), self.loop
        )

    def change_system_prompt(self, prompt):
        self.prompt = prompt
        # 找到原来的role==system，替换原来的系统提示
        for m in self.dialogue.dialogue:
            if m.role == "system":
                m.content = prompt

    async def _check_and_broadcast_auth_code(self):
        """检查设备绑定状态并广播认证码"""
        if not self.private_config.get_owner():
            auth_code = self.private_config.get_auth_code()
            if auth_code:
                # 发送验证码语音提示
                text = f"请在后台输入验证码：{' '.join(auth_code)}"
                self.recode_first_last_text(text)
                future = self.executor.submit(self.speak_and_play, text)
                self.tts_queue.put(future)
            return False
        return True

    def isNeedAuth(self):
        bUsePrivateConfig = self.config.get("use_private_config", False)
        if not bUsePrivateConfig:
            # 如果不使用私有配置，就不需要验证
            return False
        return not self.is_device_verified

    def chat(self, query):
        if self.isNeedAuth():
            self.llm_finish_task = True
            future = asyncio.run_coroutine_threadsafe(
                self._check_and_broadcast_auth_code(), self.loop
            )
            future.result()
            return True

        self.dialogue.put(Message(role="user", content=query))

        response_message = []
        processed_chars = 0  # 跟踪已处理的字符位置
        try:
            start_time = time.time()
            # 使用带记忆的对话
            future = asyncio.run_coroutine_threadsafe(
                self.memory.query_memory(query), self.loop
            )
            memory_str = future.result()

            self.logger.bind(tag=TAG).debug(f"记忆内容: {memory_str}")
            llm_responses = self.llm.response(
                self.session_id, self.dialogue.get_llm_dialogue_with_memory(memory_str)
            )
        except Exception as e:
            self.logger.bind(tag=TAG).error(f"LLM 处理出错 {query}: {e}")
            return None

        self.llm_finish_task = False
        text_index = 0
        for content in llm_responses:
            response_message.append(content)
            if self.client_abort:
                break

            end_time = time.time()
            # self.logger.bind(tag=TAG).debug(f"大模型返回时间: {end_time - start_time} 秒, 生成token={content}")

            # 合并当前全部文本并处理未分割部分
            full_text = "".join(response_message)
            current_text = full_text[processed_chars:]  # 从未处理的位置开始

            # 查找最后一个有效标点
            punctuations = ("。", "？", "！", "；", "：")
            last_punct_pos = -1
            for punct in punctuations:
                pos = current_text.rfind(punct)
                if pos > last_punct_pos:
                    last_punct_pos = pos

            # 找到分割点则处理
            if last_punct_pos != -1:
                segment_text_raw = current_text[: last_punct_pos + 1]
                segment_text = get_string_no_punctuation_or_emoji(segment_text_raw)
                if segment_text:
                    # 强制设置空字符，测试TTS出错返回语音的健壮性
                    # if text_index % 2 == 0:
                    #     segment_text = " "
                    text_index += 1
                    self.recode_first_last_text(segment_text, text_index)
                    future = self.executor.submit(
                        self.speak_and_play, segment_text, text_index
                    )
                    self.tts_queue.put(future)
                    processed_chars += len(segment_text_raw)  # 更新已处理字符位置

        # 处理最后剩余的文本
        full_text = "".join(response_message)
        remaining_text = full_text[processed_chars:]
        if remaining_text:
            segment_text = get_string_no_punctuation_or_emoji(remaining_text)
            if segment_text:
                text_index += 1
                self.recode_first_last_text(segment_text, text_index)
                future = self.executor.submit(
                    self.speak_and_play, segment_text, text_index
                )
                self.tts_queue.put(future)

        self.llm_finish_task = True
        self.dialogue.put(Message(role="assistant", content="".join(response_message)))
        self.logger.bind(tag=TAG).debug(
            json.dumps(self.dialogue.get_llm_dialogue(), indent=4, ensure_ascii=False)
        )
        return True

    def chat_with_function_calling(self, query, tool_call=False):
        self.logger.bind(tag=TAG).debug(f"Chat with function calling start: {query}")
        """Chat with function calling for intent detection using streaming"""
        if self.isNeedAuth():
            self.llm_finish_task = True
            future = asyncio.run_coroutine_threadsafe(
                self._check_and_broadcast_auth_code(), self.loop
            )
            future.result()
            return True

        if not tool_call:
            self.dialogue.put(Message(role="user", content=query))

        # Define intent functions
        functions = None
        if hasattr(self, "func_handler"):
            functions = self.func_handler.get_functions()
        response_message = []
        processed_chars = 0  # 跟踪已处理的字符位置

        try:
            start_time = time.time()

            # 使用带记忆的对话
            future = asyncio.run_coroutine_threadsafe(
                self.memory.query_memory(query), self.loop
            )
            memory_str = future.result()

            # self.logger.bind(tag=TAG).info(f"对话记录: {self.dialogue.get_llm_dialogue_with_memory(memory_str)}")

            # 使用支持functions的streaming接口
            llm_responses = self.llm.response_with_functions(
                self.session_id,
                self.dialogue.get_llm_dialogue_with_memory(memory_str),
                functions=functions,
            )
        except Exception as e:
            self.logger.bind(tag=TAG).error(f"LLM 处理出错 {query}: {e}")
            return None

        self.llm_finish_task = False
        text_index = 0

        # 处理流式响应
        tool_call_flag = False
        function_name = None
        function_id = None
        function_arguments = ""
        content_arguments = ""
        for response in llm_responses:
            content, tools_call = response
            if "content" in response:
                content = response["content"]
                tools_call = None
            if content is not None and len(content) > 0:
                if len(response_message) <= 0 and (
                    content == "```" or "<tool_call>" in content
                ):
                    tool_call_flag = True

            if tools_call is not None:
                tool_call_flag = True
                if tools_call[0].id is not None:
                    function_id = tools_call[0].id
                if tools_call[0].function.name is not None:
                    function_name = tools_call[0].function.name
                if tools_call[0].function.arguments is not None:
                    function_arguments += tools_call[0].function.arguments

            if content is not None and len(content) > 0:
                if tool_call_flag:
                    content_arguments += content
                else:
                    response_message.append(content)

                    if self.client_abort:
                        break

                    end_time = time.time()
                    # self.logger.bind(tag=TAG).debug(f"大模型返回时间: {end_time - start_time} 秒, 生成token={content}")

                    # 处理文本分段和TTS逻辑
                    # 合并当前全部文本并处理未分割部分
                    full_text = "".join(response_message)
                    current_text = full_text[processed_chars:]  # 从未处理的位置开始

                    # 查找最后一个有效标点
                    punctuations = ("。", "？", "！", "；", "：")
                    last_punct_pos = -1
                    for punct in punctuations:
                        pos = current_text.rfind(punct)
                        if pos > last_punct_pos:
                            last_punct_pos = pos

                    # 找到分割点则处理
                    if last_punct_pos != -1:
                        segment_text_raw = current_text[: last_punct_pos + 1]
                        segment_text = get_string_no_punctuation_or_emoji(
                            segment_text_raw
                        )
                        if segment_text:
                            text_index += 1
                            self.recode_first_last_text(segment_text, text_index)
                            future = self.executor.submit(
                                self.speak_and_play, segment_text, text_index
                            )
                            self.tts_queue.put(future)
                            # 更新已处理字符位置
                            processed_chars += len(segment_text_raw)

        # 处理function call
        if tool_call_flag:
            bHasError = False
            if function_id is None:
                a = extract_json_from_string(content_arguments)
                if a is not None:
                    try:
                        content_arguments_json = json.loads(a)
                        function_name = content_arguments_json["name"]
                        function_arguments = json.dumps(
                            content_arguments_json["arguments"], ensure_ascii=False
                        )
                        function_id = str(uuid.uuid4().hex)
                    except Exception as e:
                        bHasError = True
                        response_message.append(a)
                else:
                    bHasError = True
                    response_message.append(content_arguments)
                if bHasError:
                    self.logger.bind(tag=TAG).error(
                        f"function call error: {content_arguments}"
                    )
                else:
                    function_arguments = json.loads(function_arguments)
            if not bHasError:
                self.logger.bind(tag=TAG).info(
                    f"function_name={function_name}, function_id={function_id}, function_arguments={function_arguments}"
                )
                function_call_data = {
                    "name": function_name,
                    "id": function_id,
                    "arguments": function_arguments,
                }

                # 处理MCP工具调用
                if self.mcp_manager.is_mcp_tool(function_name):
                    result = self._handle_mcp_tool_call(function_call_data)
                else:
                    # 处理系统函数
                    result = self.func_handler.handle_llm_function_call(
                        self, function_call_data
                    )
                self._handle_function_result(result, function_call_data, text_index + 1)

        # 处理最后剩余的文本
        full_text = "".join(response_message)
        remaining_text = full_text[processed_chars:]
        if remaining_text:
            segment_text = get_string_no_punctuation_or_emoji(remaining_text)
            if segment_text:
                text_index += 1
                self.recode_first_last_text(segment_text, text_index)
                future = self.executor.submit(
                    self.speak_and_play, segment_text, text_index
                )
                self.tts_queue.put(future)

        # 存储对话内容
        if len(response_message) > 0:
            self.dialogue.put(
                Message(role="assistant", content="".join(response_message))
            )

        self.llm_finish_task = True
        self.logger.bind(tag=TAG).debug(
            json.dumps(self.dialogue.get_llm_dialogue(), indent=4, ensure_ascii=False)
        )

        return True

    def _handle_mcp_tool_call(self, function_call_data):
        function_arguments = function_call_data["arguments"]
        function_name = function_call_data["name"]
        try:
            args_dict = function_arguments
            if isinstance(function_arguments, str):
                try:
                    args_dict = json.loads(function_arguments)
                except json.JSONDecodeError:
<<<<<<< HEAD
                    self.logger.bind(tag=TAG).error(f"无法解析 function_arguments: {function_arguments}")
                    return ActionResponse(action=Action.REQLLM, result="参数解析失败", response="")

            tool_result = asyncio.run_coroutine_threadsafe(self.mcp_manager.execute_tool(
                function_name,
                args_dict
            ), self.loop).result()
=======
                    self.logger.bind(tag=TAG).error(
                        f"无法解析 function_arguments: {function_arguments}"
                    )
                    return ActionResponse(
                        action=Action.REQLLM, result="参数解析失败", response=""
                    )

            tool_result = asyncio.run_coroutine_threadsafe(
                self.mcp_manager.execute_tool(function_name, args_dict), self.loop
            ).result()
>>>>>>> 7c389a06
            # meta=None content=[TextContent(type='text', text='北京当前天气:\n温度: 21°C\n天气: 晴\n湿度: 6%\n风向: 西北 风\n风力等级: 5级', annotations=None)] isError=False
            content_text = ""
            if tool_result is not None and tool_result.content is not None:
                for content in tool_result.content:
                    content_type = content.type
                    if content_type == "text":
                        content_text = content.text
                    elif content_type == "image":
                        pass

            if len(content_text) > 0:
<<<<<<< HEAD
                return ActionResponse(action=Action.REQLLM, result=content_text, response="")
=======
                return ActionResponse(
                    action=Action.REQLLM, result=content_text, response=""
                )
>>>>>>> 7c389a06

        except Exception as e:
            self.logger.bind(tag=TAG).error(f"MCP工具调用错误: {e}")
            return ActionResponse(
                action=Action.REQLLM, result="工具调用出错", response=""
            )

        return ActionResponse(action=Action.REQLLM, result="工具调用出错", response="")
<<<<<<< HEAD

=======
>>>>>>> 7c389a06

    def _handle_function_result(self, result, function_call_data, text_index):
        if result.action == Action.RESPONSE:  # 直接回复前端
            text = result.response
            self.recode_first_last_text(text, text_index)
            future = self.executor.submit(self.speak_and_play, text, text_index)
            self.tts_queue.put(future)
            self.dialogue.put(Message(role="assistant", content=text))
        elif result.action == Action.REQLLM:  # 调用函数后再请求llm生成回复

            text = result.result
            if text is not None and len(text) > 0:
                function_id = function_call_data["id"]
                function_name = function_call_data["name"]
                function_arguments = function_call_data["arguments"]
                self.dialogue.put(
                    Message(
                        role="assistant",
                        tool_calls=[
                            {
                                "id": function_id,
                                "function": {
                                    "arguments": function_arguments,
                                    "name": function_name,
                                },
                                "type": "function",
                                "index": 0,
                            }
                        ],
                    )
                )

                self.dialogue.put(
                    Message(role="tool", tool_call_id=function_id, content=text)
                )
                self.chat_with_function_calling(text, tool_call=True)
        elif result.action == Action.NOTFOUND:
            text = result.result
            self.recode_first_last_text(text, text_index)
            future = self.executor.submit(self.speak_and_play, text, text_index)
            self.tts_queue.put(future)
            self.dialogue.put(Message(role="assistant", content=text))
        else:
            text = result.result
            self.recode_first_last_text(text, text_index)
            future = self.executor.submit(self.speak_and_play, text, text_index)
            self.tts_queue.put(future)
            self.dialogue.put(Message(role="assistant", content=text))

    def _tts_priority_thread(self):
        while not self.stop_event.is_set():
            text = None
            try:
                try:
                    future = self.tts_queue.get(timeout=1)
                except queue.Empty:
                    if self.stop_event.is_set():
                        break
                    continue
                if future is None:
                    continue
                text = None
                opus_datas, text_index, tts_file = [], 0, None
                try:
                    self.logger.bind(tag=TAG).debug("正在处理TTS任务...")
                    tts_timeout = self.config.get("tts_timeout", 10)
                    tts_file, text, text_index = future.result(timeout=tts_timeout)
                    if text is None or len(text) <= 0:
                        self.logger.bind(tag=TAG).error(
                            f"TTS出错：{text_index}: tts text is empty"
                        )
                    elif tts_file is None:
                        self.logger.bind(tag=TAG).error(
                            f"TTS出错： file is empty: {text_index}: {text}"
                        )
                    else:
                        self.logger.bind(tag=TAG).debug(
                            f"TTS生成：文件路径: {tts_file}"
                        )
                        if os.path.exists(tts_file):
                            opus_datas, duration = self.tts.audio_to_opus_data(tts_file)
                        else:
                            self.logger.bind(tag=TAG).error(
                                f"TTS出错：文件不存在{tts_file}"
                            )
                except TimeoutError:
                    self.logger.bind(tag=TAG).error("TTS超时")
                except Exception as e:
                    self.logger.bind(tag=TAG).error(f"TTS出错: {e}")
                if not self.client_abort:
                    # 如果没有中途打断就发送语音
                    self.audio_play_queue.put((opus_datas, text, text_index))
                if (
                    self.tts.delete_audio_file
                    and tts_file is not None
                    and os.path.exists(tts_file)
                ):
                    os.remove(tts_file)
            except Exception as e:
                self.logger.bind(tag=TAG).error(f"TTS任务处理错误: {e}")
                self.clearSpeakStatus()
                asyncio.run_coroutine_threadsafe(
                    self.websocket.send(
                        json.dumps(
                            {
                                "type": "tts",
                                "state": "stop",
                                "session_id": self.session_id,
                            }
                        )
                    ),
                    self.loop,
                )
                self.logger.bind(tag=TAG).error(
                    f"tts_priority priority_thread: {text} {e}"
                )

    def _audio_play_priority_thread(self):
        while not self.stop_event.is_set():
            text = None
            try:
                try:
                    opus_datas, text, text_index = self.audio_play_queue.get(timeout=1)
                except queue.Empty:
                    if self.stop_event.is_set():
                        break
                    continue
                future = asyncio.run_coroutine_threadsafe(
                    sendAudioMessage(self, opus_datas, text, text_index), self.loop
                )
                future.result()
            except Exception as e:
                self.logger.bind(tag=TAG).error(
                    f"audio_play_priority priority_thread: {text} {e}"
                )

    def speak_and_play(self, text, text_index=0):
        if text is None or len(text) <= 0:
            self.logger.bind(tag=TAG).info(f"无需tts转换，query为空，{text}")
            return None, text, text_index
        tts_file = self.tts.to_tts(text)
        if tts_file is None:
            self.logger.bind(tag=TAG).error(f"tts转换失败，{text}")
            return None, text, text_index
        self.logger.bind(tag=TAG).debug(f"TTS 文件生成完毕: {tts_file}")
        return tts_file, text, text_index

    def clearSpeakStatus(self):
        self.logger.bind(tag=TAG).debug(f"清除服务端讲话状态")
        self.asr_server_receive = True
        self.tts_last_text_index = -1
        self.tts_first_text_index = -1

    def recode_first_last_text(self, text, text_index=0):
        if self.tts_first_text_index == -1:
            self.logger.bind(tag=TAG).info(f"大模型说出第一句话: {text}")
            self.tts_first_text_index = text_index
        self.tts_last_text_index = text_index

    async def close(self, ws=None):
        """资源清理方法"""
        # 清理MCP资源
        await self.mcp_manager.cleanup_all()

        # 触发停止事件并清理资源
        if self.stop_event:
            self.stop_event.set()

        # 立即关闭线程池
        if self.executor:
            self.executor.shutdown(wait=False, cancel_futures=True)
            self.executor = None

        # 清空任务队列
        self._clear_queues()

        if ws:
            if self.err_reason:
                await ws.close(code=1000, reason=self.err_reason)
            else:
                await ws.close()
        elif self.websocket:
            await self.websocket.close()
        self.logger.bind(tag=TAG).info("连接资源已释放")

    def _clear_queues(self):
        # 清空所有任务队列
        for q in [self.tts_queue, self.audio_play_queue]:
            if not q:
                continue
            while not q.empty():
                try:
                    q.get_nowait()
                except queue.Empty:
                    continue
            q.queue.clear()
            # 添加毒丸信号到队列，确保线程退出
            # q.queue.put(None)

    def reset_vad_states(self):
        self.client_audio_buffer = bytes()
        self.client_have_voice = False
        self.client_have_voice_last_time = 0
        self.client_voice_stop = False
        self.logger.bind(tag=TAG).debug("VAD states reset.")

    def chat_and_close(self, text):
        """Chat with the user and then close the connection"""
        try:
            # Use the existing chat method
            self.chat(text)

            # After chat is complete, close the connection
            self.close_after_chat = True
        except Exception as e:
            self.logger.bind(tag=TAG).error(f"Chat and close error: {str(e)}")<|MERGE_RESOLUTION|>--- conflicted
+++ resolved
@@ -111,13 +111,9 @@
         self.use_function_call_mode = False
         if self.config["selected_module"]["Intent"] == "function_call":
             self.use_function_call_mode = True
-<<<<<<< HEAD
-
-        self.mcp_manager = MCPManager(self)
+
         self.err_reason = None  # fanz
         self.user_info_prompt = None  # fanz
-=======
->>>>>>> 7c389a06
 
     async def handle_connection(self, ws):
         try:
@@ -246,37 +242,25 @@
         # 记录开始初始化意图识别LLM的时间
         intent_llm_init_start = time.time()
 
-<<<<<<< HEAD
-        if not self.use_function_call_mode and intent_llm_name and intent_llm_name in self.config["LLM"]:
-=======
         if (
             not self.use_function_call_mode
             and intent_llm_name
             and intent_llm_name in self.config["LLM"]
         ):
->>>>>>> 7c389a06
             # 如果配置了专用LLM，则创建独立的LLM实例
             from core.utils import llm as llm_utils
 
             intent_llm_config = self.config["LLM"][intent_llm_name]
             intent_llm_type = intent_llm_config.get("type", intent_llm_name)
             intent_llm = llm_utils.create_instance(intent_llm_type, intent_llm_config)
-<<<<<<< HEAD
-            self.logger.bind(tag=TAG).info(f"为意图识别创建了专用LLM: {intent_llm_name}, 类型: {intent_llm_type}")
-=======
             self.logger.bind(tag=TAG).info(
                 f"为意图识别创建了专用LLM: {intent_llm_name}, 类型: {intent_llm_type}"
             )
->>>>>>> 7c389a06
 
             self.intent.set_llm(intent_llm)
         else:
             # 否则使用主LLM
             self.intent.set_llm(self.llm)
-<<<<<<< HEAD
-            self.logger.bind(tag=TAG).info("意图识别使用主LLM")
-=======
->>>>>>> 7c389a06
 
         # 记录意图识别LLM初始化耗时
         intent_llm_init_time = time.time() - intent_llm_init_start
@@ -605,15 +589,6 @@
                 try:
                     args_dict = json.loads(function_arguments)
                 except json.JSONDecodeError:
-<<<<<<< HEAD
-                    self.logger.bind(tag=TAG).error(f"无法解析 function_arguments: {function_arguments}")
-                    return ActionResponse(action=Action.REQLLM, result="参数解析失败", response="")
-
-            tool_result = asyncio.run_coroutine_threadsafe(self.mcp_manager.execute_tool(
-                function_name,
-                args_dict
-            ), self.loop).result()
-=======
                     self.logger.bind(tag=TAG).error(
                         f"无法解析 function_arguments: {function_arguments}"
                     )
@@ -624,7 +599,6 @@
             tool_result = asyncio.run_coroutine_threadsafe(
                 self.mcp_manager.execute_tool(function_name, args_dict), self.loop
             ).result()
->>>>>>> 7c389a06
             # meta=None content=[TextContent(type='text', text='北京当前天气:\n温度: 21°C\n天气: 晴\n湿度: 6%\n风向: 西北 风\n风力等级: 5级', annotations=None)] isError=False
             content_text = ""
             if tool_result is not None and tool_result.content is not None:
@@ -636,13 +610,9 @@
                         pass
 
             if len(content_text) > 0:
-<<<<<<< HEAD
-                return ActionResponse(action=Action.REQLLM, result=content_text, response="")
-=======
                 return ActionResponse(
                     action=Action.REQLLM, result=content_text, response=""
                 )
->>>>>>> 7c389a06
 
         except Exception as e:
             self.logger.bind(tag=TAG).error(f"MCP工具调用错误: {e}")
@@ -651,10 +621,6 @@
             )
 
         return ActionResponse(action=Action.REQLLM, result="工具调用出错", response="")
-<<<<<<< HEAD
-
-=======
->>>>>>> 7c389a06
 
     def _handle_function_result(self, result, function_call_data, text_index):
         if result.action == Action.RESPONSE:  # 直接回复前端
