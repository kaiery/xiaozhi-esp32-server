import os
import json
import uuid
import time
import queue
import asyncio
import traceback

import threading
import websockets
from typing import Dict, Any
from plugins_func.loadplugins import auto_import_modules
from config.logger import setup_logging
from core.utils.dialogue import Message, Dialogue
from core.handle.textHandle import handleTextMessage
from core.utils.util import get_string_no_punctuation_or_emoji, extract_json_from_string, get_ip_info
from concurrent.futures import ThreadPoolExecutor, TimeoutError
from core.handle.sendAudioHandle import sendAudioMessage
from core.handle.receiveAudioHandle import handleAudioMessage
from core.handle.functionHandler import FunctionHandler
from plugins_func.register import Action, ActionResponse
from config.private_config import PrivateConfig
from core.auth import AuthMiddleware, AuthenticationError
from core.utils.auth_code_gen import AuthCodeGenerator
from core.mcp.manager import MCPManager

TAG = __name__

auto_import_modules('plugins_func.functions')


class TTSException(RuntimeError):
    pass


class ConnectionHandler:
    def __init__(self, config: Dict[str, Any], _vad, _asr, _llm, _tts, _memory, _intent):
        self.config = config
        self.logger = setup_logging()
        self.auth = AuthMiddleware(config)

        self.websocket = None
        self.headers = None
        self.client_ip = None
        self.client_ip_info = {}
        self.session_id = None
        self.prompt = None
        self.welcome_msg = None

        # 客户端状态相关
        self.client_abort = False
        self.client_listen_mode = "auto"

        # 线程任务相关
        self.loop = asyncio.get_event_loop()
        self.stop_event = threading.Event()
        self.tts_queue = queue.Queue()
        self.audio_play_queue = queue.Queue()
        self.executor = ThreadPoolExecutor(max_workers=10)

        # 依赖的组件
        self.vad = _vad
        self.asr = _asr
        self.llm = _llm
        self.tts = _tts
        self.memory = _memory
        self.intent = _intent

        # vad相关变量
        self.client_audio_buffer = bytes()
        self.client_have_voice = False
        self.client_have_voice_last_time = 0.0
        self.client_no_voice_last_time = 0.0
        self.client_voice_stop = False

        # asr相关变量
        self.asr_audio = []
        self.asr_server_receive = True

        # llm相关变量
        self.llm_finish_task = False
        self.dialogue = Dialogue()

        # tts相关变量
        self.tts_first_text_index = -1
        self.tts_last_text_index = -1

        # iot相关变量
        self.iot_descriptors = {}

        self.cmd_exit = self.config["CMD_exit"]
        self.max_cmd_length = 0
        for cmd in self.cmd_exit:
            if len(cmd) > self.max_cmd_length:
                self.max_cmd_length = len(cmd)

        self.private_config = None
        self.auth_code_gen = AuthCodeGenerator.get_instance()
        self.is_device_verified = False  # 添加设备验证状态标志
        self.close_after_chat = False  # 是否在聊天结束后关闭连接
        self.use_function_call_mode = False
        if self.config["selected_module"]["Intent"] == 'function_call':
            self.use_function_call_mode = True
        
        self.mcp_manager = MCPManager(self)

    async def handle_connection(self, ws):
        try:
            # 获取并验证headers
            self.headers = dict(ws.request.headers)
            # 获取客户端ip地址
            self.client_ip = ws.remote_address[0]
            self.logger.bind(tag=TAG).info(f"{self.client_ip} conn - Headers: {self.headers}")

            # 进行认证
            await self.auth.authenticate(self.headers)
            device_id = self.headers.get("device-id", None)

            # 认证通过,继续处理
            self.websocket = ws
            self.session_id = str(uuid.uuid4())

            self.welcome_msg = self.config["xiaozhi"]
            self.welcome_msg["session_id"] = self.session_id
            await self.websocket.send(json.dumps(self.welcome_msg))
            # Load private configuration if device_id is provided
            bUsePrivateConfig = self.config.get("use_private_config", False)
            self.logger.bind(tag=TAG).info(f"bUsePrivateConfig: {bUsePrivateConfig}, device_id: {device_id}")
            if bUsePrivateConfig and device_id:
                try:
                    self.private_config = PrivateConfig(device_id, self.config, self.auth_code_gen)
                    await self.private_config.load_or_create()
                    # 判断是否已经绑定
                    owner = self.private_config.get_owner()
                    self.is_device_verified = owner is not None

                    if self.is_device_verified:
                        await self.private_config.update_last_chat_time()

                    llm, tts = self.private_config.create_private_instances()
                    if all([llm, tts]):
                        self.llm = llm
                        self.tts = tts
                        self.logger.bind(tag=TAG).info(f"Loaded private config and instances for device {device_id}")
                    else:
                        self.logger.bind(tag=TAG).error(f"Failed to create instances for device {device_id}")
                        self.private_config = None
                except Exception as e:
                    self.logger.bind(tag=TAG).error(f"Error initializing private config: {e}")
                    self.private_config = None
                    raise

            # 异步初始化
            self.executor.submit(self._initialize_components)
            # tts 消化线程
            self.tts_priority_thread = threading.Thread(target=self._tts_priority_thread, daemon=True)
            self.tts_priority_thread.start()

            # 音频播放 消化线程
            self.audio_play_priority_thread = threading.Thread(target=self._audio_play_priority_thread, daemon=True)
            self.audio_play_priority_thread.start()

            try:
                async for message in self.websocket:
                    await self._route_message(message)
            except websockets.exceptions.ConnectionClosed:
                self.logger.bind(tag=TAG).info("客户端断开连接")

        except AuthenticationError as e:
            self.logger.bind(tag=TAG).error(f"Authentication failed: {str(e)}")
            return
        except Exception as e:
            stack_trace = traceback.format_exc()
            self.logger.bind(tag=TAG).error(f"Connection error: {str(e)}-{stack_trace}")
            return
        finally:
            await self.memory.save_memory(self.dialogue.dialogue)
            await self.close(ws)

    async def _route_message(self, message):
        """消息路由"""
        if isinstance(message, str):
            await handleTextMessage(self, message)
        elif isinstance(message, bytes):
            await handleAudioMessage(self, message)

    def _initialize_components(self):
        """加载提示词"""
        self.prompt = self.config["prompt"]
        if self.private_config:
            self.prompt = self.private_config.private_config.get("prompt", self.prompt)
        self.dialogue.put(Message(role="system", content=self.prompt))

        """加载插件"""
        self.func_handler = FunctionHandler(self)

        """加载记忆"""
        device_id = self.headers.get("device-id", None)
        self.memory.init_memory(device_id, self.llm)
        self.intent.set_llm(self.llm)

        """加载位置信息"""
        self.client_ip_info = get_ip_info(self.client_ip)
        if self.client_ip_info is not None and "city" in self.client_ip_info:
            self.logger.bind(tag=TAG).info(f"Client ip info: {self.client_ip_info}")
            self.prompt = self.prompt + f"\nuser location:{self.client_ip_info}"
            self.dialogue.update_system_message(self.prompt)

        """加载MCP工具"""
        asyncio.run_coroutine_threadsafe(self.mcp_manager.initialize_servers(), self.loop)

    def change_system_prompt(self, prompt):
        self.prompt = prompt
        # 找到原来的role==system，替换原来的系统提示
        for m in self.dialogue.dialogue:
            if m.role == "system":
                m.content = prompt

    async def _check_and_broadcast_auth_code(self):
        """检查设备绑定状态并广播认证码"""
        if not self.private_config.get_owner():
            auth_code = self.private_config.get_auth_code()
            if auth_code:
                # 发送验证码语音提示
                text = f"请在后台输入验证码：{' '.join(auth_code)}"
                self.recode_first_last_text(text)
                future = self.executor.submit(self.speak_and_play, text)
                self.tts_queue.put(future)
            return False
        return True

    def isNeedAuth(self):
        bUsePrivateConfig = self.config.get("use_private_config", False)
        if not bUsePrivateConfig:
            # 如果不使用私有配置，就不需要验证
            return False
        return not self.is_device_verified

    def chat(self, query):
        if self.isNeedAuth():
            self.llm_finish_task = True
            future = asyncio.run_coroutine_threadsafe(self._check_and_broadcast_auth_code(), self.loop)
            future.result()
            return True

        self.dialogue.put(Message(role="user", content=query))

        response_message = []
        processed_chars = 0  # 跟踪已处理的字符位置
        try:
            start_time = time.time()
            # 使用带记忆的对话
            future = asyncio.run_coroutine_threadsafe(self.memory.query_memory(query), self.loop)
            memory_str = future.result()

            self.logger.bind(tag=TAG).debug(f"记忆内容: {memory_str}")
            llm_responses = self.llm.response(
                self.session_id,
                self.dialogue.get_llm_dialogue_with_memory(memory_str)
            )
        except Exception as e:
            self.logger.bind(tag=TAG).error(f"LLM 处理出错 {query}: {e}")
            return None

        self.llm_finish_task = False
        text_index = 0
        for content in llm_responses:
            response_message.append(content)
            if self.client_abort:
                break

            end_time = time.time()
            self.logger.bind(tag=TAG).debug(f"大模型返回时间: {end_time - start_time} 秒, 生成token={content}")

            # 合并当前全部文本并处理未分割部分
            full_text = "".join(response_message)
            current_text = full_text[processed_chars:]  # 从未处理的位置开始

            # 查找最后一个有效标点
            punctuations = ("。", "？", "！", "；", "：")
            last_punct_pos = -1
            for punct in punctuations:
                pos = current_text.rfind(punct)
                if pos > last_punct_pos:
                    last_punct_pos = pos

            # 找到分割点则处理
            if last_punct_pos != -1:
                segment_text_raw = current_text[:last_punct_pos + 1]
                segment_text = get_string_no_punctuation_or_emoji(segment_text_raw)
                if segment_text:
                    # 强制设置空字符，测试TTS出错返回语音的健壮性
                    # if text_index % 2 == 0:
                    #     segment_text = " "
                    text_index += 1
                    self.recode_first_last_text(segment_text, text_index)
                    future = self.executor.submit(self.speak_and_play, segment_text, text_index)
                    self.tts_queue.put(future)
                    processed_chars += len(segment_text_raw)  # 更新已处理字符位置

        # 处理最后剩余的文本
        full_text = "".join(response_message)
        remaining_text = full_text[processed_chars:]
        if remaining_text:
            segment_text = get_string_no_punctuation_or_emoji(remaining_text)
            if segment_text:
                text_index += 1
                self.recode_first_last_text(segment_text, text_index)
                future = self.executor.submit(self.speak_and_play, segment_text, text_index)
                self.tts_queue.put(future)

        self.llm_finish_task = True
        self.dialogue.put(Message(role="assistant", content="".join(response_message)))
        self.logger.bind(tag=TAG).debug(json.dumps(self.dialogue.get_llm_dialogue(), indent=4, ensure_ascii=False))
        return True

    def chat_with_function_calling(self, query, tool_call=False):
        self.logger.bind(tag=TAG).debug(f"Chat with function calling start: {query}")
        """Chat with function calling for intent detection using streaming"""
        if self.isNeedAuth():
            self.llm_finish_task = True
            future = asyncio.run_coroutine_threadsafe(self._check_and_broadcast_auth_code(), self.loop)
            future.result()
            return True

        if not tool_call:
            self.dialogue.put(Message(role="user", content=query))

        # Define intent functions
<<<<<<< HEAD
        functions = None
        if hasattr(self, 'func_handler'):
            functions = self.func_handler.get_functions()

=======
        functions = self.func_handler.get_functions()
>>>>>>> 8c4c9d88
        response_message = []
        processed_chars = 0  # 跟踪已处理的字符位置

        try:
            start_time = time.time()

            # 使用带记忆的对话
            future = asyncio.run_coroutine_threadsafe(self.memory.query_memory(query), self.loop)
            memory_str = future.result()

            # self.logger.bind(tag=TAG).info(f"对话记录: {self.dialogue.get_llm_dialogue_with_memory(memory_str)}")

            # 使用支持functions的streaming接口
            llm_responses = self.llm.response_with_functions(
                self.session_id,
                self.dialogue.get_llm_dialogue_with_memory(memory_str),
                functions=functions
            )
        except Exception as e:
            self.logger.bind(tag=TAG).error(f"LLM 处理出错 {query}: {e}")
            return None

        self.llm_finish_task = False
        text_index = 0

        # 处理流式响应
        tool_call_flag = False
        function_name = None
        function_id = None
        function_arguments = ""
        content_arguments = ""
        for response in llm_responses:
            content, tools_call = response
            if content is not None and len(content) > 0:
                if len(response_message) <= 0 and (content == "```" or "<tool_call>" in content):
                    tool_call_flag = True

            if tools_call is not None:
                tool_call_flag = True
                if tools_call[0].id is not None:
                    function_id = tools_call[0].id
                if tools_call[0].function.name is not None:
                    function_name = tools_call[0].function.name
                if tools_call[0].function.arguments is not None:
                    function_arguments += tools_call[0].function.arguments

            if content is not None and len(content) > 0:
                if tool_call_flag:
                    content_arguments += content
                else:
                    response_message.append(content)

                    if self.client_abort:
                        break

                    end_time = time.time()
                    self.logger.bind(tag=TAG).debug(f"大模型返回时间: {end_time - start_time} 秒, 生成token={content}")

                    # 处理文本分段和TTS逻辑
                    # 合并当前全部文本并处理未分割部分
                    full_text = "".join(response_message)
                    current_text = full_text[processed_chars:]  # 从未处理的位置开始

                    # 查找最后一个有效标点
                    punctuations = ("。", "？", "！", "；", "：")
                    last_punct_pos = -1
                    for punct in punctuations:
                        pos = current_text.rfind(punct)
                        if pos > last_punct_pos:
                            last_punct_pos = pos

                    # 找到分割点则处理
                    if last_punct_pos != -1:
                        segment_text_raw = current_text[:last_punct_pos + 1]
                        segment_text = get_string_no_punctuation_or_emoji(segment_text_raw)
                        if segment_text:
                            text_index += 1
                            self.recode_first_last_text(segment_text, text_index)
                            future = self.executor.submit(self.speak_and_play, segment_text, text_index)
                            self.tts_queue.put(future)
                            processed_chars += len(segment_text_raw)  # 更新已处理字符位置

        # 处理function call
        if tool_call_flag:
            bHasError = False
            if function_id is None:
                a = extract_json_from_string(content_arguments)
                if a is not None:
                    try:
                        content_arguments_json = json.loads(a)
                        function_name = content_arguments_json["name"]
                        function_arguments = json.dumps(content_arguments_json["arguments"], ensure_ascii=False)
                        function_id = str(uuid.uuid4().hex)
                    except Exception as e:
                        bHasError = True
                        response_message.append(a)
                else:
                    bHasError = True
                    response_message.append(content_arguments)
                if bHasError:
                    self.logger.bind(tag=TAG).error(f"function call error: {content_arguments}")
                else:
                    function_arguments = json.loads(function_arguments)
            if not bHasError:
                self.logger.bind(tag=TAG).info(
                    f"function_name={function_name}, function_id={function_id}, function_arguments={function_arguments}")
                function_call_data = {
                    "name": function_name,
                    "id": function_id,
                    "arguments": function_arguments
                }

                # 处理MCP工具调用
                if self.mcp_manager.is_mcp_tool(function_name):
                    result = self._handle_mcp_tool_call(function_call_data)
                else:
                    # 处理系统函数
                    result = self.func_handler.handle_llm_function_call(self, function_call_data)
                self._handle_function_result(result, function_call_data, text_index+1)

        # 处理最后剩余的文本
        full_text = "".join(response_message)
        remaining_text = full_text[processed_chars:]
        if remaining_text:
            segment_text = get_string_no_punctuation_or_emoji(remaining_text)
            if segment_text:
                text_index += 1
                self.recode_first_last_text(segment_text, text_index)
                future = self.executor.submit(self.speak_and_play, segment_text, text_index)
                self.tts_queue.put(future)

        # 存储对话内容
        if len(response_message) > 0:
            self.dialogue.put(Message(role="assistant", content="".join(response_message)))

        self.llm_finish_task = True
        self.logger.bind(tag=TAG).debug(json.dumps(self.dialogue.get_llm_dialogue(), indent=4, ensure_ascii=False))

        return True

    def _handle_mcp_tool_call(self, function_call_data):
        function_arguments = function_call_data["arguments"]
        function_name = function_call_data["name"]
        try:
            args_dict = function_arguments
            if isinstance(function_arguments, str):
                try:
                    args_dict = json.loads(function_arguments)
                except json.JSONDecodeError:
                    self.logger.bind(tag=TAG).error(f"无法解析 function_arguments: {function_arguments}")
                    return ActionResponse(action=Action.REQLLM, result="参数解析失败", response="")
                    
            tool_result = asyncio.run_coroutine_threadsafe(self.mcp_manager.execute_tool(
                function_name,
                args_dict
            ), self.loop).result()
            # meta=None content=[TextContent(type='text', text='北京当前天气:\n温度: 21°C\n天气: 晴\n湿度: 6%\n风向: 西北 风\n风力等级: 5级', annotations=None)] isError=False
            content_text = ""
            if tool_result is not None and tool_result.content is not None:
                for content in tool_result.content:
                    content_type = content.type
                    if content_type == "text":
                        content_text = content.text
                    elif content_type == "image":
                        pass
            
            if len(content_text) > 0:
                return ActionResponse(action=Action.REQLLM, result=content_text, response="")
            
        except Exception as e:
            self.logger.bind(tag=TAG).error(f"MCP工具调用错误: {e}")
            return ActionResponse(action=Action.REQLLM, result="工具调用出错", response="")

        return ActionResponse(action=Action.REQLLM, result="工具调用出错", response="")
            

    def _handle_function_result(self, result, function_call_data, text_index):
        if result.action == Action.RESPONSE:  # 直接回复前端
            text = result.response
            self.recode_first_last_text(text, text_index)
            future = self.executor.submit(self.speak_and_play, text, text_index)
            self.tts_queue.put(future)
            self.dialogue.put(Message(role="assistant", content=text))
        elif result.action == Action.REQLLM:  # 调用函数后再请求llm生成回复

            text = result.result
            if text is not None and len(text) > 0:
                function_id = function_call_data["id"]
                function_name = function_call_data["name"]
                function_arguments = function_call_data["arguments"]
                self.dialogue.put(Message(role='assistant',
                                          tool_calls=[{"id": function_id,
                                                       "function": {"arguments": function_arguments,
                                                                    "name": function_name},
                                                       "type": 'function',
                                                       "index": 0}]))

                self.dialogue.put(Message(role="tool", tool_call_id=function_id, content=text))
                self.chat_with_function_calling(text, tool_call=True)
        elif result.action == Action.NOTFOUND:
            text = result.result
            self.recode_first_last_text(text, text_index)
            future = self.executor.submit(self.speak_and_play, text, text_index)
            self.tts_queue.put(future)
            self.dialogue.put(Message(role="assistant", content=text))
        else:
            text = result.result
            self.recode_first_last_text(text, text_index)
            future = self.executor.submit(self.speak_and_play, text, text_index)
            self.tts_queue.put(future)
            self.dialogue.put(Message(role="assistant", content=text))

    def _tts_priority_thread(self):
        while not self.stop_event.is_set():
            text = None
            try:
                try:
                    future = self.tts_queue.get(timeout=1)
                except queue.Empty:
                    if self.stop_event.is_set():
                        break
                    continue
                if future is None:
                    continue
                text = None
                opus_datas, text_index, tts_file = [], 0, None
                try:
                    self.logger.bind(tag=TAG).debug("正在处理TTS任务...")
                    tts_timeout = self.config.get("tts_timeout", 10)
                    tts_file, text, text_index = future.result(timeout=tts_timeout)
                    if text is None or len(text) <= 0:
                        self.logger.bind(tag=TAG).error(f"TTS出错：{text_index}: tts text is empty")
                    elif tts_file is None:
                        self.logger.bind(tag=TAG).error(f"TTS出错： file is empty: {text_index}: {text}")
                    else:
                        self.logger.bind(tag=TAG).debug(f"TTS生成：文件路径: {tts_file}")
                        if os.path.exists(tts_file):
                            opus_datas, duration = self.tts.audio_to_opus_data(tts_file)
                        else:
                            self.logger.bind(tag=TAG).error(f"TTS出错：文件不存在{tts_file}")
                except TimeoutError:
                    self.logger.bind(tag=TAG).error("TTS超时")
                except Exception as e:
                    self.logger.bind(tag=TAG).error(f"TTS出错: {e}")
                if not self.client_abort:
                    # 如果没有中途打断就发送语音
                    self.audio_play_queue.put((opus_datas, text, text_index))
                if self.tts.delete_audio_file and tts_file is not None and os.path.exists(tts_file):
                    os.remove(tts_file)
            except Exception as e:
                self.logger.bind(tag=TAG).error(f"TTS任务处理错误: {e}")
                self.clearSpeakStatus()
                asyncio.run_coroutine_threadsafe(
                    self.websocket.send(json.dumps({"type": "tts", "state": "stop", "session_id": self.session_id})),
                    self.loop
                )
                self.logger.bind(tag=TAG).error(f"tts_priority priority_thread: {text} {e}")

    def _audio_play_priority_thread(self):
        while not self.stop_event.is_set():
            text = None
            try:
                try:
                    opus_datas, text, text_index = self.audio_play_queue.get(timeout=1)
                except queue.Empty:
                    if self.stop_event.is_set():
                        break
                    continue
                future = asyncio.run_coroutine_threadsafe(sendAudioMessage(self, opus_datas, text, text_index),
                                                          self.loop)
                future.result()
            except Exception as e:
                self.logger.bind(tag=TAG).error(f"audio_play_priority priority_thread: {text} {e}")

    def speak_and_play(self, text, text_index=0):
        if text is None or len(text) <= 0:
            self.logger.bind(tag=TAG).info(f"无需tts转换，query为空，{text}")
            return None, text, text_index
        tts_file = self.tts.to_tts(text)
        if tts_file is None:
            self.logger.bind(tag=TAG).error(f"tts转换失败，{text}")
            return None, text, text_index
        self.logger.bind(tag=TAG).debug(f"TTS 文件生成完毕: {tts_file}")
        return tts_file, text, text_index

    def clearSpeakStatus(self):
        self.logger.bind(tag=TAG).debug(f"清除服务端讲话状态")
        self.asr_server_receive = True
        self.tts_last_text_index = -1
        self.tts_first_text_index = -1

    def recode_first_last_text(self, text, text_index=0):
        if self.tts_first_text_index == -1:
            self.logger.bind(tag=TAG).info(f"大模型说出第一句话: {text}")
            self.tts_first_text_index = text_index
        self.tts_last_text_index = text_index

    async def close(self, ws=None):
        """资源清理方法"""
        # 清理MCP资源
        await self.mcp_manager.cleanup_all()

        # 触发停止事件并清理资源
        if self.stop_event:
            self.stop_event.set()
        
        # 立即关闭线程池
        if self.executor:
            self.executor.shutdown(wait=False, cancel_futures=True)
            self.executor = None
        
        # 清空任务队列
        self._clear_queues()
        
        if ws:
            await ws.close()
        elif self.websocket:
            await self.websocket.close()
        self.logger.bind(tag=TAG).info("连接资源已释放")

    def _clear_queues(self):
        # 清空所有任务队列
        for q in [self.tts_queue, self.audio_play_queue]:
            if not q:
                continue
            while not q.empty():
                try:
                    q.get_nowait()
                except queue.Empty:
                    continue
            q.queue.clear()
            # 添加毒丸信号到队列，确保线程退出
            # q.queue.put(None)

    def reset_vad_states(self):
        self.client_audio_buffer = bytes()
        self.client_have_voice = False
        self.client_have_voice_last_time = 0
        self.client_voice_stop = False
        self.logger.bind(tag=TAG).debug("VAD states reset.")

    def chat_and_close(self, text):
        """Chat with the user and then close the connection"""
        try:
            # Use the existing chat method
            self.chat(text)

            # After chat is complete, close the connection
            self.close_after_chat = True
        except Exception as e:
            self.logger.bind(tag=TAG).error(f"Chat and close error: {str(e)}")<|MERGE_RESOLUTION|>--- conflicted
+++ resolved
@@ -327,14 +327,9 @@
             self.dialogue.put(Message(role="user", content=query))
 
         # Define intent functions
-<<<<<<< HEAD
         functions = None
         if hasattr(self, 'func_handler'):
             functions = self.func_handler.get_functions()
-
-=======
-        functions = self.func_handler.get_functions()
->>>>>>> 8c4c9d88
         response_message = []
         processed_chars = 0  # 跟踪已处理的字符位置
 
