import os
import json
import yaml
import socket
import subprocess
import logging
import re
import requests


def get_project_dir():
    """获取项目根目录"""
    return os.path.dirname(os.path.dirname(os.path.dirname(os.path.abspath(__file__)))) + '/'


def get_local_ip():
    try:
        s = socket.socket(socket.AF_INET, socket.SOCK_DGRAM)
        # Connect to Google's DNS servers
        s.connect(("8.8.8.8", 80))
        local_ip = s.getsockname()[0]
        s.close()
        return local_ip
    except Exception as e:
        return "127.0.0.1"


def is_private_ip(ip_addr):
    """
    Check if an IP address is a private IP address (compatible with IPv4 and IPv6).

    @param {string} ip_addr - The IP address to check.
    @return {bool} True if the IP address is private, False otherwise.
    """
    try:
        # Validate IPv4 or IPv6 address format
        if not re.match(r"^(\d{1,3}\.){3}\d{1,3}$|^([0-9a-fA-F]{1,4}:){7}[0-9a-fA-F]{1,4}$", ip_addr):
            return False  # Invalid IP address format

        # IPv4 private address ranges
        if '.' in ip_addr:  # IPv4 address
            ip_parts = list(map(int, ip_addr.split('.')))
            if ip_parts[0] == 10:
                return True  # 10.0.0.0/8 range
            elif ip_parts[0] == 172 and 16 <= ip_parts[1] <= 31:
                return True  # 172.16.0.0/12 range
            elif ip_parts[0] == 192 and ip_parts[1] == 168:
                return True  # 192.168.0.0/16 range
            elif ip_addr == '127.0.0.1':
                return True  # Loopback address
            elif ip_parts[0] == 169 and ip_parts[1] == 254:
                return True  # Link-local address 169.254.0.0/16
            else:
                return False  # Not a private IPv4 address
        else:  # IPv6 address
            ip_addr = ip_addr.lower()
            if ip_addr.startswith('fc00:') or ip_addr.startswith('fd00:'):
                return True  # Unique Local Addresses (FC00::/7)
            elif ip_addr == '::1':
                return True  # Loopback address
            elif ip_addr.startswith('fe80:'):
                return True  # Link-local unicast addresses (FE80::/10)
            else:
                return False  # Not a private IPv6 address

    except (ValueError, IndexError):
        return False  # IP address format error or insufficient segments


def get_ip_info(ip_addr):
    same_city = 'I’m in the same city as you!'
    try:
<<<<<<< HEAD
        if is_private_ip(ip_addr):
            return same_city

        response = requests.get(f'https://qifu-api.baidubce.com/ip/geo/v1/district?ip={ip_addr}')
        resp = response.json()
        # {'code': 'Success', 'data': {'continent': '亚洲', 'country': '中国', 'zipcode': '410013', 'owner': '中国电信', 'isp': '中国电信', 'adcode': '430104', 'prov': '湖南省', 'city': '长沙市', 'district': '岳麓区'}, 'ip': '113.246.61.239'}
        # {'code': 'Success', 'data': {'continent': '北美洲', 'country': '美国', 'zipcode': '98104', 'owner': '亚马逊', 'isp': '亚马逊', 'adcode': '',          'prov': '华盛顿州', 'city': '西雅图', 'district': ''}, 'ip': '147.108.111.121'}
        if resp['code'] == 'Success':
            data = resp['data']
            position = f'{data["district"]},{data["city"]},{data["prov"]},{data["country"]}'
            ip_info = f'I’m currently in {position}'
        else:
            ip_info = same_city
=======
        url = "https://whois.pconline.com.cn/ipJson.jsp?json=true"
        resp = requests.get(url).json()

        ip_info = {
            "city": resp.get("city")
        }
>>>>>>> 9ba836b8
        return ip_info
    except Exception as e:
        logging.error(f"Error getting client ip info: {e}")
        return same_city


def read_config(config_path):
    with open(config_path, "r", encoding="utf-8") as file:
        config = yaml.safe_load(file)
    return config


def write_json_file(file_path, data):
    """将数据写入 JSON 文件"""
    with open(file_path, 'w', encoding='utf-8') as file:
        json.dump(data, file, ensure_ascii=False, indent=4)


def is_punctuation_or_emoji(char):
    """检查字符是否为空格、指定标点或表情符号"""
    # 定义需要去除的中英文标点（包括全角/半角）
    punctuation_set = {
        '，', ',',  # 中文逗号 + 英文逗号
        '。', '.',  # 中文句号 + 英文句号
        '！', '!',  # 中文感叹号 + 英文感叹号
        '-', '－',  # 英文连字符 + 中文全角横线
        '、'  # 中文顿号
    }
    if char.isspace() or char in punctuation_set:
        return True
    # 检查表情符号（保留原有逻辑）
    code_point = ord(char)
    emoji_ranges = [
        (0x1F600, 0x1F64F), (0x1F300, 0x1F5FF),
        (0x1F680, 0x1F6FF), (0x1F900, 0x1F9FF),
        (0x1FA70, 0x1FAFF), (0x2600, 0x26FF),
        (0x2700, 0x27BF)
    ]
    return any(start <= code_point <= end for start, end in emoji_ranges)


def get_string_no_punctuation_or_emoji(s):
    """去除字符串首尾的空格、标点符号和表情符号"""
    chars = list(s)
    # 处理开头的字符
    start = 0
    while start < len(chars) and is_punctuation_or_emoji(chars[start]):
        start += 1
    # 处理结尾的字符
    end = len(chars) - 1
    while end >= start and is_punctuation_or_emoji(chars[end]):
        end -= 1
    return ''.join(chars[start:end + 1])


def remove_punctuation_and_length(text):
    # 全角符号和半角符号的Unicode范围
    full_width_punctuations = '！＂＃＄％＆＇（）＊＋，－。／：；＜＝＞？＠［＼］＾＿｀｛｜｝～'
    half_width_punctuations = r'!"#$%&\'()*+,-./:;<=>?@[\]^_`{|}~'
    space = ' '  # 半角空格
    full_width_space = '　'  # 全角空格

    # 去除全角和半角符号以及空格
    result = ''.join([char for char in text if
                      char not in full_width_punctuations and char not in half_width_punctuations and char not in space and char not in full_width_space])

    if result == "Yeah":
        return 0, ""
    return len(result), result


def check_model_key(modelType, modelKey):
    if "你" in modelKey:
        logging.error("你还没配置" + modelType + "的密钥，请在配置文件中配置密钥，否则无法正常工作")
        return False
    return True


def check_ffmpeg_installed():
    ffmpeg_installed = False
    try:
        # 执行ffmpeg -version命令，并捕获输出
        result = subprocess.run(
            ['ffmpeg', '-version'],
            stdout=subprocess.PIPE,
            stderr=subprocess.PIPE,
            text=True,
            check=True  # 如果返回码非零则抛出异常
        )
        # 检查输出中是否包含版本信息（可选）
        output = result.stdout + result.stderr
        if 'ffmpeg version' in output.lower():
            ffmpeg_installed = True
        return False
    except (subprocess.CalledProcessError, FileNotFoundError):
        # 命令执行失败或未找到
        ffmpeg_installed = False
    if not ffmpeg_installed:
        error_msg = "您的电脑还没正确安装ffmpeg\n"
        error_msg += "\n建议您：\n"
        error_msg += "1、按照项目的安装文档，正确进入conda环境\n"
        error_msg += "2、查阅安装文档，如何在conda环境中安装ffmpeg\n"
        raise ValueError(error_msg)


def extract_json_from_string(input_string):
    """提取字符串中的 JSON 部分"""
    pattern = r'(\{.*\})'
    match = re.search(pattern, input_string)
    if match:
        return match.group(1)  # 返回提取的 JSON 字符串
    return None<|MERGE_RESOLUTION|>--- conflicted
+++ resolved
@@ -70,7 +70,6 @@
 def get_ip_info(ip_addr):
     same_city = 'I’m in the same city as you!'
     try:
-<<<<<<< HEAD
         if is_private_ip(ip_addr):
             return same_city
 
@@ -84,14 +83,6 @@
             ip_info = f'I’m currently in {position}'
         else:
             ip_info = same_city
-=======
-        url = "https://whois.pconline.com.cn/ipJson.jsp?json=true"
-        resp = requests.get(url).json()
-
-        ip_info = {
-            "city": resp.get("city")
-        }
->>>>>>> 9ba836b8
         return ip_info
     except Exception as e:
         logging.error(f"Error getting client ip info: {e}")
@@ -162,7 +153,6 @@
         return 0, ""
     return len(result), result
 
-
 def check_model_key(modelType, modelKey):
     if "你" in modelKey:
         logging.error("你还没配置" + modelType + "的密钥，请在配置文件中配置密钥，否则无法正常工作")
@@ -195,8 +185,7 @@
         error_msg += "1、按照项目的安装文档，正确进入conda环境\n"
         error_msg += "2、查阅安装文档，如何在conda环境中安装ffmpeg\n"
         raise ValueError(error_msg)
-
-
+    
 def extract_json_from_string(input_string):
     """提取字符串中的 JSON 部分"""
     pattern = r'(\{.*\})'
