--- conflicted
+++ resolved
@@ -81,11 +81,7 @@
             conn.close_after_chat = True
             conn.client_abort = False
             conn.asr_server_receive = False
-<<<<<<< HEAD
-            prompt = "请你以“时间过得真快”为开头，用富有感情、依依不舍的话来结束这场对话吧。"
-=======
             prompt = (
-                "请你以“时间过得真快”未来头，用富有感情、依依不舍的话来结束这场对话吧。"
+                "请你以“时间过得真快”为开头，用富有感情、依依不舍的话来结束这场对话吧。"
             )
->>>>>>> 7c389a06
             await startToChat(conn, prompt)